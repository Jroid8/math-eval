--- conflicted
+++ resolved
@@ -172,191 +172,6 @@
         + Debug;
 
     fn parse_constant(input: &str) -> Option<Self>;
-<<<<<<< HEAD
-    fn sin(self) -> Self;
-    fn cos(self) -> Self;
-    fn tan(self) -> Self;
-    fn cot(self) -> Self;
-    fn asin(self) -> Self;
-    fn acos(self) -> Self;
-    fn atan(self) -> Self;
-    fn acot(self) -> Self;
-    fn log(self, base: Self) -> Self;
-    fn log2(self) -> Self;
-    fn log10(self) -> Self;
-    fn ln(self) -> Self;
-    fn exp(self) -> Self;
-    fn floor(self) -> Self;
-    fn ceil(self) -> Self;
-    fn round(self) -> Self;
-    fn trunc(self) -> Self;
-    fn frac(self) -> Self;
-    fn abs(self) -> Self;
-    fn sign(self) -> Self;
-    fn sqrt(self) -> Self;
-    fn cbrt(self) -> Self;
-    fn max(values: &[Self]) -> Self;
-    fn min(values: &[Self]) -> Self;
-    fn factorial(self) -> Self;
-}
-
-#[cfg(not(feature = "num-traits"))]
-macro_rules! impl_float {
-    ($ft:ident) => {
-        impl MathEvalNumber for $ft {
-            fn pow(self, rhs: Self) -> Self {
-                self.powf(rhs)
-            }
-
-            fn parse_constant(input: &str) -> Option<Self> {
-                match input {
-                    "pi" => Some(std::$ft::consts::PI),
-                    "e" => Some(std::$ft::consts::E),
-                    _ => None,
-                }
-            }
-
-            fn modulo(self, rhs: Self) -> Self {
-                self.rem_euclid(rhs)
-            }
-
-            fn sin(self) -> Self {
-                self.sin()
-            }
-
-            fn cos(self) -> Self {
-                self.cos()
-            }
-
-            fn tan(self) -> Self {
-                self.tan()
-            }
-
-            fn cot(self) -> Self {
-                let (sin, cos) = self.sin_cos();
-                cos / sin
-            }
-
-            fn asin(self) -> Self {
-                self.asin()
-            }
-
-            fn acos(self) -> Self {
-                self.acos()
-            }
-
-            fn atan(self) -> Self {
-                self.atan()
-            }
-
-            fn acot(self) -> Self {
-                (-self).atan() + std::$ft::consts::FRAC_PI_2
-            }
-
-            fn log(self, base: Self) -> Self {
-                self.log(base)
-            }
-
-            fn log2(self) -> Self {
-                self.log2()
-            }
-
-            fn log10(self) -> Self {
-                self.log2()
-            }
-
-            fn ln(self) -> Self {
-                self.ln()
-            }
-
-            fn exp(self) -> Self {
-                self.exp()
-            }
-
-            fn floor(self) -> Self {
-                self.floor()
-            }
-
-            fn ceil(self) -> Self {
-                self.ceil()
-            }
-
-            fn round(self) -> Self {
-                self.round()
-            }
-
-            fn trunc(self) -> Self {
-                self.trunc()
-            }
-
-            fn frac(self) -> Self {
-                self.fract()
-            }
-
-            fn abs(self) -> Self {
-                self.abs()
-            }
-
-            fn sign(self) -> Self {
-                match self.partial_cmp(&0.0) {
-                    Some(cmp) => match cmp {
-                        std::cmp::Ordering::Less => -1.0,
-                        std::cmp::Ordering::Equal => 0.0,
-                        std::cmp::Ordering::Greater => 1.0,
-                    },
-                    None => self,
-                }
-            }
-
-            fn sqrt(self) -> Self {
-                self.sqrt()
-            }
-
-            fn cbrt(self) -> Self {
-                self.cbrt()
-            }
-
-            fn max(values: &[Self]) -> Self {
-                values.iter().copied().fold(Self::MIN, Self::max)
-            }
-
-            fn min(values: &[Self]) -> Self {
-                values.iter().copied().fold(Self::MAX, Self::min)
-            }
-
-            fn factorial(self) -> Self {
-                let mut result = 1.0;
-                for v in 2..=(self as u32) {
-                    result *= v as $ft;
-                }
-                result
-            }
-        }
-    };
-}
-
-#[cfg(not(feature = "num-traits"))]
-impl_float!(f64);
-#[cfg(not(feature = "num-traits"))]
-impl_float!(f32);
-
-#[cfg(feature = "num-traits")]
-impl<T> MathEvalNumber for T
-where
-    T: num_traits::Float + From<i16> + FromStr + Debug + 'static + num_traits::FloatConst,
-{
-    fn modulo(self, rhs: Self) -> Self {
-        let r = self % rhs;
-        if r.is_sign_negative() {
-            r.abs()
-        } else {
-            r
-        }
-    }
-
-    fn pow(self, rhs: Self) -> Self {
-        self.powf(rhs)
-=======
     fn modulo(value: Self::AsArg<'_>, rhs: Self::AsArg<'_>) -> Self;
     fn pow(value: Self::AsArg<'_>, rhs: Self::AsArg<'_>) -> Self;
     fn sin(value: Self::AsArg<'_>) -> Self;
@@ -392,7 +207,6 @@
 
     fn pow(value: Self, rhs: Self) -> Self {
         value.powf(rhs)
->>>>>>> bf8b7273
     }
 
     fn parse_constant(input: &str) -> Option<Self> {
@@ -404,107 +218,6 @@
         }
     }
 
-<<<<<<< HEAD
-    fn sin(self) -> Self {
-        self.sin()
-    }
-
-    fn cos(self) -> Self {
-        self.cos()
-    }
-
-    fn tan(self) -> Self {
-        self.tan()
-    }
-
-    fn cot(self) -> Self {
-        let (sin, cos) = self.sin_cos();
-        sin / cos
-    }
-
-    fn asin(self) -> Self {
-        self.asin()
-    }
-
-    fn acos(self) -> Self {
-        self.acos()
-    }
-
-    fn atan(self) -> Self {
-        self.atan()
-    }
-
-    fn acot(self) -> Self {
-        (-self).atan() + Self::FRAC_PI_2()
-    }
-
-    fn log(self, base: Self) -> Self {
-        self.log(base)
-    }
-
-    fn log2(self) -> Self {
-        self.log2()
-    }
-
-    fn log10(self) -> Self {
-        self.log10()
-    }
-
-    fn ln(self) -> Self {
-        self.ln()
-    }
-
-    fn exp(self) -> Self {
-        self.exp()
-    }
-
-    fn floor(self) -> Self {
-        self.floor()
-    }
-
-    fn ceil(self) -> Self {
-        self.ceil()
-    }
-
-    fn round(self) -> Self {
-        self.round()
-    }
-
-    fn trunc(self) -> Self {
-        self.trunc()
-    }
-
-    fn frac(self) -> Self {
-        self.fract()
-    }
-
-    fn abs(self) -> Self {
-        self.abs()
-    }
-
-    fn sign(self) -> Self {
-        self.signum()
-    }
-
-    fn sqrt(self) -> Self {
-        self.sqrt()
-    }
-
-    fn cbrt(self) -> Self {
-        self.cbrt()
-    }
-
-    fn max(values: &[Self]) -> Self {
-        values.iter().copied().reduce(Self::max).unwrap()
-    }
-
-    fn min(values: &[Self]) -> Self {
-        values.iter().copied().reduce(Self::min).unwrap()
-    }
-
-    fn factorial(self) -> Self {
-        todo!()
-=======
     fn modulo(value: Self, rhs: Self) -> Self {
         value.rem_euclid(rhs)
     }
@@ -619,7 +332,6 @@
             result *= v as f64;
         }
         result
->>>>>>> bf8b7273
     }
 
     fn asarg(&self) -> Self::AsArg<'_> {
